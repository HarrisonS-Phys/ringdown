__all__ = ['make_mchi_model', 'make_mchi_aligned_model', 'make_ftau_model']

import aesara.tensor as at
import aesara.tensor.slinalg as atl
import numpy as np
import pymc as pm

# reference frequency and mass values to translate linearly between the two
FREF = 2985.668287014743
MREF = 68.0

def rd(ts, f, gamma, Apx, Apy, Acx, Acy, Fp, Fc):
    """Generate a ringdown waveform as it appears in a detector.
    
    Arguments
    ---------
    
    ts : array_like
        The times at which the ringdown waveform should be evaluated.  
    f : real
        The frequency.
    gamma : real
        The damping rate.
    Apx : real
        The amplitude of the "plus" cosine-like quadrature.
    Apy : real
        The amplitude of the "plus" sine-like quadrature.
    Acx : real
        The amplitude of the "cross" cosine-like quadrature.
    Acy : real
        The amplitude of the "cross" sine-like quadrature.
    Fp : real
        The coefficient of the "plus" polarization in the detector.
    Fc : real
        The coefficient of the "cross" term in the detector.

    Returns
    -------

    Array of the ringdown waveform in the detector.
    """
    ct = at.cos(2*np.pi*f*ts)
    st = at.sin(2*np.pi*f*ts)
    decay = at.exp(-gamma*ts)
    p = decay*(Apx*ct + Apy*st)
    c = decay*(Acx*ct + Acy*st)
    return Fp*p + Fc*c

def chi_factors(chi, coeffs):
    log1mc = at.log1p(-chi)
    log1mc2 = log1mc*log1mc
    log1mc3 = log1mc2*log1mc
    log1mc4 = log1mc2*log1mc2
    v = at.stack([chi, at.as_tensor_variable(1.0), log1mc, log1mc2,
                  log1mc3, log1mc4])
    return at.dot(coeffs, v)

def get_snr(h, d, L):
    wh = atl.solve_lower_triangular(L, h)
    wd = atl.solve_lower_triangular(L, h)
    return at.dot(wh, wd) / at.sqrt(at.dot(wh, wh))

def compute_h_det_mode(t0s, ts, Fps, Fcs, fs, gammas, Apxs, Apys, Acxs, Acys):
    ndet = len(t0s)
    nmode = fs.shape[0]
    nsamp = ts[0].shape[0]

    t0s = at.as_tensor_variable(t0s).reshape((ndet, 1, 1))
    ts = at.as_tensor_variable(ts).reshape((ndet, 1, nsamp))
    Fps = at.as_tensor_variable(Fps).reshape((ndet, 1, 1))
    Fcs = at.as_tensor_variable(Fcs).reshape((ndet, 1, 1))
    fs = at.as_tensor_variable(fs).reshape((1, nmode, 1))
    gammas = at.as_tensor_variable(gammas).reshape((1, nmode, 1))
    Apxs = at.as_tensor_variable(Apxs).reshape((1, nmode, 1))
    Apys = at.as_tensor_variable(Apys).reshape((1, nmode, 1))
    Acxs = at.as_tensor_variable(Acxs).reshape((1, nmode, 1))
    Acys = at.as_tensor_variable(Acys).reshape((1, nmode, 1))

    return rd(ts - t0s, fs, gammas, Apxs, Apys, Acxs, Acys, Fps, Fcs)

def a_from_quadratures(Apx, Apy, Acx, Acy):
    A = 0.5*(at.sqrt(at.square(Acy + Apx) + at.square(Acx - Apy)) +
             at.sqrt(at.square(Acy - Apx) + at.square(Acx + Apy)))
    return A

def ellip_from_quadratures(Apx, Apy, Acx, Acy):
    A = a_from_quadratures(Apx, Apy, Acx, Acy)
    e = 0.5*(at.sqrt(at.square(Acy + Apx) + at.square(Acx - Apy)) -
             at.sqrt(at.square(Acy - Apx) + at.square(Acx + Apy))) / A
    return e

def Aellip_from_quadratures(Apx, Apy, Acx, Acy):
    # should be slightly cheaper than calling the two functions separately
    term1 = at.sqrt(at.square(Acy + Apx) + at.square(Acx - Apy))
    term2 = at.sqrt(at.square(Acy - Apx) + at.square(Acx + Apy))
    A = 0.5*(term1 + term2)
    e = 0.5*(term1 - term2) / A
    return A, e

def phiR_from_quadratures(Apx, Apy, Acx, Acy):
    return at.arctan2(-Acx + Apy, Acy + Apx)

def phiL_from_quadratures(Apx, Apy, Acx, Acy):
    return at.arctan2(-Acx - Apy, -Acy + Apx)

def flat_A_quadratures_prior(Apx_unit, Apy_unit, Acx_unit, Acy_unit,flat_A):
    return 0.5*at.sum((at.square(Apx_unit) + at.square(Apy_unit) +
                      at.square(Acx_unit) + at.square(Acy_unit))*flat_A)

def make_mchi_model(t0, times, strains, Ls, Fps, Fcs, f_coeffs, g_coeffs,
                    **kwargs):
    M_min = kwargs.pop("M_min")
    M_max = kwargs.pop("M_max")
    chi_min = kwargs.pop("chi_min")
    chi_max = kwargs.pop("chi_max")
    A_scale = kwargs.pop("A_scale")
    df_max = kwargs.pop("df_max")
    dtau_max = kwargs.pop("dtau_max")
    perturb_f = kwargs.pop("perturb_f", 0)
    perturb_tau = kwargs.pop("perturb_tau", 0)
    flat_A = kwargs.pop("flat_A", True)
    flat_A_ellip = kwargs.pop("flat_A_ellip", False)
    f_min = kwargs.pop('f_min', None)
    f_max = kwargs.pop('f_max', None)
    prior_run = kwargs.pop('prior_run', False)

    nmode = f_coeffs.shape[0]

    if np.isscalar(flat_A):
        flat_A = np.repeat(flat_A,nmode)
    if np.isscalar(flat_A_ellip):
        flat_A_ellip = np.repeat(flat_A_ellip,nmode)
    elif len(flat_A)!=nmode:
        raise ValueError("flat_A must either be a scalar or array of length equal to the number of modes")
    elif len(flat_A_ellip)!=nmode:
        raise ValueError("flat_A_ellip must either be a scalar or array of length equal to the number of modes")
        

    if any(flat_A) and any(flat_A_ellip):
        raise ValueError("at most one of `flat_A` and `flat_A_ellip` can have an element that is " "`True`")
    if (chi_min < 0) or (chi_max > 1):
        raise ValueError("chi boundaries must be contained in [0, 1)")

    ndet = len(t0)
    nt = len(times[0])

    ifos = kwargs.pop('ifos', np.arange(ndet))
    modes = kwargs.pop('modes', np.arange(nmode))

    coords = {
        'ifo': ifos,
        'mode': modes,
        'time_index': np.arange(nt)
    }

    with pm.Model(coords=coords) as model:
        pm.ConstantData('times', times, dims=['ifo', 'time_index'])
        pm.ConstantData('t0', t0, dims=['ifo'])
        pm.ConstantData('L', Ls, dims=['ifo', 'time_index', 'time_index'])

        M = pm.Uniform("M", M_min, M_max)
        chi = pm.Uniform("chi", chi_min, chi_max)

        Apx_unit = pm.Normal("Apx_unit", dims=['mode'])
        Apy_unit = pm.Normal("Apy_unit", dims=['mode'])
        Acx_unit = pm.Normal("Acx_unit", dims=['mode'])
        Acy_unit = pm.Normal("Acy_unit", dims=['mode'])

        df = pm.Uniform("df", -df_max, df_max, dims=['mode'])
        dtau = pm.Uniform("dtau", -dtau_max, dtau_max, dims=['mode'])

        Apx = pm.Deterministic("Apx", A_scale*Apx_unit, dims=['mode'])
        Apy = pm.Deterministic("Apy", A_scale*Apy_unit, dims=['mode'])
        Acx = pm.Deterministic("Acx", A_scale*Acx_unit, dims=['mode'])
        Acy = pm.Deterministic("Acy", A_scale*Acy_unit, dims=['mode'])

        A = pm.Deterministic("A", a_from_quadratures(Apx, Apy, Acx, Acy),
                             dims=['mode'])
        ellip = pm.Deterministic("ellip",
            ellip_from_quadratures(Apx, Apy, Acx, Acy),
            dims=['mode'])

        f0 = FREF*MREF/M
        f = pm.Deterministic("f",
            f0*chi_factors(chi, f_coeffs)*at.exp(df*perturb_f),
            dims=['mode'])
        gamma = pm.Deterministic("gamma",
            f0*chi_factors(chi, g_coeffs)*at.exp(-dtau*perturb_tau),
            dims=['mode'])
        tau = pm.Deterministic("tau", 1/gamma, dims=['mode'])
        Q = pm.Deterministic("Q", np.pi * f * tau, dims=['mode'])
        phiR = pm.Deterministic("phiR",
             phiR_from_quadratures(Apx, Apy, Acx, Acy),
             dims=['mode'])
        phiL = pm.Deterministic("phiL",
             phiL_from_quadratures(Apx, Apy, Acx, Acy),
             dims=['mode'])
        theta = pm.Deterministic("theta", -0.5*(phiR + phiL), dims=['mode'])
        phi = pm.Deterministic("phi", 0.5*(phiR - phiL), dims=['mode'])

        # Check limits on f
        if not np.isscalar(f_min) or not f_min == 0.0:
            _ = pm.Potential('f_min_cut', at.sum(at.where(f < f_min, np.NINF, 0.0)))
        if not np.isscalar(f_max) or not f_max == np.inf:
            _ = pm.Potential('f_max_cut', at.sum(at.where(f > f_max, np.NINF, 0.0)))

        h_det_mode = pm.Deterministic("h_det_mode",
                compute_h_det_mode(t0, times, Fps, Fcs, f, gamma,
                                   Apx, Apy, Acx, Acy),
                dims=['ifo', 'mode', 'time_index'])
        h_det = pm.Deterministic("h_det", at.sum(h_det_mode, axis=1),
                                 dims=['ifo', 'time_index'])

        # Priors:

        # Flat in M-chi already

        # Amplitude prior
        if any(flat_A):
            # bring us back to flat-in-quadratures
            pm.Potential("flat_A_quadratures_prior",
                         flat_A_quadratures_prior(Apx_unit, Apy_unit,
                                                  Acx_unit, Acy_unit,flat_A))
            # bring us to flat-in-A prior
            pm.Potential("flat_A_prior", -3*at.sum(at.log(A)*flat_A))
        elif any(flat_A_ellip):
            # bring us back to flat-in-quadratures
            pm.Potential("flat_A_quadratures_prior",
                         flat_A_quadratures_prior(Apx_unit, Apy_unit,
                                                  Acx_unit, Acy_unit,flat_A_ellip))
            # bring us to flat-in-A and flat-in-ellip prior
            pm.Potential("flat_A_ellip_prior", 
<<<<<<< HEAD
                         at.sum((-3*at.log(A) - at.log1m(at.square(ellip)))*flat_A_ellip))
=======
                         at.sum((-3*at.log(A) - at.log1m(at.square(ellip))*flat_A_ellip)))
>>>>>>> 6ca13e4b

        # Flat prior on the delta-fs and delta-taus

        # Likelihood:
        if not prior_run:
            for i in range(ndet):
                key = ifos[i]
                if isinstance(key, bytes):
                 # Don't want byte strings in our names!
                    key = key.decode('utf-8')
                _ = pm.MvNormal(f"strain_{key}", mu=h_det[i,:], chol=Ls[i],
                            observed=strains[i], dims=['time_index'])
        else:
            print("Sampling prior")
            samp_prior_cond = pm.Potential('A_prior', at.sum(at.where(A > (10*A_scale or 1e-19), np.NINF, 0.0))) #this condition is to bound flat priors just for sampling from the prior

        
        return model
        
def make_mchi_aligned_model(t0, times, strains, Ls, Fps, Fcs, f_coeffs,
                            g_coeffs, **kwargs):
    M_min = kwargs.pop("M_min")
    M_max = kwargs.pop("M_max")
    chi_min = kwargs.pop("chi_min")
    chi_max = kwargs.pop("chi_max")
    cosi_min = kwargs.pop("cosi_min")
    cosi_max = kwargs.pop("cosi_max")
    A_scale = kwargs.pop("A_scale")
    df_max = kwargs.pop("df_max")
    dtau_max = kwargs.pop("dtau_max")
    perturb_f = kwargs.pop("perturb_f", 0)
    perturb_tau = kwargs.pop("perturb_tau", 0)
    flat_A = kwargs.pop("flat_A", True)
    f_min = kwargs.pop('f_min', 0.0)
    f_max = kwargs.pop('f_max', np.inf)
    nmode = f_coeffs.shape[0]
<<<<<<< HEAD
    prior_run = kwargs.pop('prior_run',False)
=======
>>>>>>> 6ca13e4b

    if np.isscalar(flat_A):
        flat_A = np.repeat(flat_A,nmode)
    elif len(flat_A)!=nmode:
        raise ValueError("flat_A must either be a scalar or array of length equal to the number of modes")

    if (cosi_min < -1) or (cosi_max > 1):
        raise ValueError("cosi boundaries must be contained in [-1, 1]")
    if (chi_min < 0) or (chi_max > 1):
        raise ValueError("chi boundaries must be contained in [0, 1)")
    
    ndet = len(t0)
    nt = len(times[0])

    ifos = kwargs.pop('ifos', np.arange(ndet))
    modes = kwargs.pop('modes', np.arange(nmode))

    coords = {
        'ifo': ifos,
        'mode': modes,
        'time_index': np.arange(nt)
    }

    with pm.Model(coords=coords) as model:
        pm.ConstantData('times', times, dims=['ifo', 'time_index'])
        pm.ConstantData('t0', t0, dims=['ifo'])
        pm.ConstantData('L', Ls, dims=['ifo', 'time_index', 'time_index'])

        M = pm.Uniform("M", M_min, M_max)
        chi = pm.Uniform("chi", chi_min, chi_max)

        cosi = pm.Uniform("cosi", cosi_min, cosi_max)

        Ax_unit = pm.Normal("Ax_unit", dims=['mode'])
        Ay_unit = pm.Normal("Ay_unit", dims=['mode'])

        df = pm.Uniform("df", -df_max, df_max, dims=['mode'])
        dtau = pm.Uniform("dtau", -dtau_max, dtau_max, dims=['mode'])

        A = pm.Deterministic("A",
            A_scale*at.sqrt(at.square(Ax_unit)+at.square(Ay_unit)),
            dims=['mode'])
        phi = pm.Deterministic("phi", at.arctan2(Ay_unit, Ax_unit),
            dims=['mode'])

        f0 = FREF*MREF/M
        f = pm.Deterministic('f',
            f0*chi_factors(chi, f_coeffs)*at.exp(df * perturb_f),
            dims=['mode'])
        gamma = pm.Deterministic('gamma',
             f0*chi_factors(chi, g_coeffs)*at.exp(-dtau * perturb_tau),
             dims=['mode'])
        tau = pm.Deterministic('tau', 1/gamma, dims=['mode'])
        Q = pm.Deterministic('Q', np.pi*f*tau, dims=['mode'])
        Ap = pm.Deterministic('Ap', (1 + at.square(cosi))*A, dims=['mode'])
        Ac = pm.Deterministic('Ac', 2*cosi*A, dims=['mode'])
        ellip = pm.Deterministic('ellip', Ac/Ap, dims=['mode'])

        # Check limits on f
        if not np.isscalar(f_min) or not f_min == 0.0:
            _ = pm.Potential('f_min_cut', at.sum(at.where(f < f_min, np.NINF, 0.0)))
            print("Running with f_min_cut on modes:",f_min)
        if not np.isscalar(f_max) or not f_max == np.inf:
            _ = pm.Potential('f_max_cut', at.sum(at.where(f > f_max, np.NINF, 0.0)))
            print("Running with f_max_cut on modes:",f_max)


        Apx = (1 + at.square(cosi))*A*at.cos(phi)
        Apy = (1 + at.square(cosi))*A*at.sin(phi)
        Acx = -2*cosi*A*at.sin(phi)
        Acy = 2*cosi*A*at.cos(phi)

        h_det_mode = pm.Deterministic("h_det_mode",
            compute_h_det_mode(t0, times, Fps, Fcs, f, gamma,
                               Apx, Apy, Acx, Acy),
            dims=['ifo', 'mode', 'time_index'])
        h_det = pm.Deterministic("h_det", at.sum(h_det_mode, axis=1),
                                 dims=['ifo', 'time_index'])

        # Priors:

        # Flat in M-chi already

        # Amplitude prior
        if any(flat_A):
            # first bring us to flat in quadratures
            pm.Potential("flat_A_quadratures_prior",
                         0.5*at.sum((at.square(Ax_unit) + at.square(Ay_unit))*flat_A))
            # now to flat in A
            pm.Potential("flat_A_prior", -at.sum(at.log(A)*flat_A))

        # Flat prior on the delta-fs and delta-taus

        # Likelihood
        if not prior_run:
            for i in range(ndet):
                key = ifos[i]
                if isinstance(key, bytes):
                    # Don't want byte strings in our names!
                    key = key.decode('utf-8')
                _ = pm.MvNormal(f"strain_{key}", mu=h_det[i,:], chol=Ls[i],
                            observed=strains[i], dims=['time_index'])
        else:
            print("Sampling prior")
            samp_prior_cond = pm.Potential('A_prior', at.sum(at.where(A > (10*A_scale or 1e-19), np.NINF, 0.0))) #this condition is to bound flat priors just for sampling from the prior
        
        return model

def logit(p):
    return np.log(p) - np.log1p(-p)

def make_ftau_model(t0, times, strains, Ls, **kwargs):
    f_min = kwargs.pop("f_min")
    f_max = kwargs.pop("f_max")
    gamma_min = kwargs.pop("gamma_min")
    gamma_max = kwargs.pop("gamma_max")
    A_scale = kwargs.pop("A_scale")
    flat_A = kwargs.pop("flat_A", True)
    nmode = kwargs.pop("nmode", 1)
    prior_run = kwargs.pop('prior_run', False)

    if np.isscalar(flat_A):
        flat_A = np.repeat(flat_A,nmode)
    elif len(flat_A)!=nmode:
        raise ValueError("flat_A must either be a scalar or array of length equal to the number of modes")

    if np.isscalar(flat_A):
        flat_A = np.repeat(flat_A,nmode)
    elif len(flat_A)!=nmode:
        raise ValueError("flat_A must either be a scalar or array of length equal to the number of modes")

    ndet = len(t0)
    nt = len(times[0])

    ifos = kwargs.pop('ifos', np.arange(ndet))
    modes = kwargs.pop('modes', np.arange(nmode))

    coords = {
        'ifo': ifos,
        'mode': modes,
        'time_index': np.arange(nt)
    }

    with pm.Model(coords=coords) as model:
        pm.ConstantData('times', times, dims=['ifo', 'time_index'])
        pm.ConstantData('t0', t0, dims=['ifo'])
        pm.ConstantData('L', Ls, dims=['ifo', 'time_index', 'time_index'])

        f = pm.Uniform("f", f_min, f_max, dims=['mode'])
        gamma = pm.Uniform('gamma', gamma_min, gamma_max, dims=['mode'],
                           transform=pm.distributions.transforms.ordered)

        Ax_unit = pm.Normal("Ax_unit", dims=['mode'])
        Ay_unit = pm.Normal("Ay_unit", dims=['mode'])

        A = pm.Deterministic("A",
            A_scale*at.sqrt(at.square(Ax_unit)+at.square(Ay_unit)),
            dims=['mode'])
        phi = pm.Deterministic("phi", at.arctan2(Ay_unit, Ax_unit),
                               dims=['mode'])

        tau = pm.Deterministic('tau', 1/gamma, dims=['mode'])
        Q = pm.Deterministic('Q', np.pi*f*tau, dims=['mode'])

        Apx = A*at.cos(phi)
        Apy = A*at.sin(phi)

        h_det_mode = pm.Deterministic("h_det_mode",
            compute_h_det_mode(t0, times, np.ones(ndet), np.zeros(ndet),
                               f, gamma, Apx, Apy, np.zeros(nmode),
                               np.zeros(nmode)),
            dims=['ifo', 'mode', 'time_index'])
        h_det = pm.Deterministic("h_det", at.sum(h_det_mode, axis=1),
                                 dims=['ifo', 'time_index'])

        # Priors:

        # Flat in M-chi already

        # Amplitude prior
        if any(flat_A):
            # first bring us to flat in quadratures
            pm.Potential("flat_A_quadratures_prior",
                         0.5*at.sum((at.square(Ax_unit) + at.square(Ay_unit))*flat_A))
            pm.Potential("flat_A_prior", -at.sum(at.log(A)*flat_A))

        # Flat prior on the delta-fs and delta-taus

        # Likelihood
        if not prior_run:
            for i in range(ndet):
                key = ifos[i]
                if isinstance(key, bytes):
                # Don't want byte strings in our names!
                   key = key.decode('utf-8')
                _ = pm.MvNormal(f"strain_{key}", mu=h_det[i,:], chol=Ls[i],
                            observed=strains[i], dims=['time_index'])
        else:
            print("Sampling prior")
            samp_prior_cond = pm.Potential('A_prior', at.sum(at.where(A > (10*A_scale or 1e-19), np.NINF, 0.0))) #this condition is to bound flat priors just for sampling from the prior
        
        return model

<|MERGE_RESOLUTION|>--- conflicted
+++ resolved
@@ -230,11 +230,7 @@
                                                   Acx_unit, Acy_unit,flat_A_ellip))
             # bring us to flat-in-A and flat-in-ellip prior
             pm.Potential("flat_A_ellip_prior", 
-<<<<<<< HEAD
                          at.sum((-3*at.log(A) - at.log1m(at.square(ellip)))*flat_A_ellip))
-=======
-                         at.sum((-3*at.log(A) - at.log1m(at.square(ellip))*flat_A_ellip)))
->>>>>>> 6ca13e4b
 
         # Flat prior on the delta-fs and delta-taus
 
@@ -271,10 +267,7 @@
     f_min = kwargs.pop('f_min', 0.0)
     f_max = kwargs.pop('f_max', np.inf)
     nmode = f_coeffs.shape[0]
-<<<<<<< HEAD
     prior_run = kwargs.pop('prior_run',False)
-=======
->>>>>>> 6ca13e4b
 
     if np.isscalar(flat_A):
         flat_A = np.repeat(flat_A,nmode)
